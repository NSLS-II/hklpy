--- conflicted
+++ resolved
@@ -96,11 +96,7 @@
 
 
 def hkl_euler_matrix(euler_x, euler_y, euler_z):
-<<<<<<< HEAD
-    """ """
-=======
     """Convert into matrix form."""
->>>>>>> fc467986
     return libhkl.Matrix.new_euler(euler_x, euler_y, euler_z)
 
 
@@ -126,11 +122,7 @@
 
 
 def get_position_tuple(axis_names, class_name="Position"):
-<<<<<<< HEAD
-    """ """
-=======
     """Return a namedtuple with the positions."""
->>>>>>> fc467986
     global _position_tuples
 
     key = frozenset(axis_names)
