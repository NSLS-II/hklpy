"""
diffract
--------

Support for diffractometer instances

BASE CLASS

.. autosummary::

    ~Diffractometer

DIFFRACTOMETER GEOMETRIES

.. autosummary::

    ~E4CH
    ~E4CV
    ~E6C
    ~K4CV
    ~K6C
    ~TwoC
    ~Zaxis

SPECIAL-USE DIFFRACTOMETER GEOMETRIES

.. autosummary::

    ~Med2p3
    ~Petra3_p09_eh2
    ~SoleilMars
    ~SoleilSiriusKappa
    ~SoleilSiriusTurret
    ~SoleilSixs
    ~SoleilSixsMed1p2
    ~SoleilSixsMed2p2

"""

import logging
import numpy as np

from ophyd import Signal, PseudoPositioner, Component as Cpt
from ophyd.pseudopos import pseudo_position_argument, real_position_argument
from ophyd.utils.epics_pvs import data_type, data_shape
from ophyd.ophydobj import OphydObject, Kind
from ophyd.signal import AttributeSignal, ArrayAttributeSignal
import pint

from . import calc


logger = logging.getLogger(__name__)


class Diffractometer(PseudoPositioner):
    """Diffractometer pseudopositioner

    .. autosummary::

        ~calc
        ~engine
        ~forward
        ~inverse
        ~_energy_changed
        ~_update_calc_energy

    This has a corresponding calculation engine from **hklpy** that does
    forward and inverse calculations.

    If instantiating a specific diffractometer class such as `E4C`, `E6C`,
    neither the `calc_inst` or the `calc_kw` parameters are required.

    However, there is the option to either pass in a calculation
    instance (with `calc_inst`) or keywords for the default calculation
    class (using `calc_kw`) to instantiate a new one.

    Parameters
    ----------
    prefix : str
        PV prefix for all components
    calc_kw : dict, optional
        Initializer arguments for the calc class
    decision_fcn : callable, optional
        The decision function to use when multiple solutions exist for a given
        forward calculation. Defaults to arbitrarily picking the first
        solution.
    read_attrs : list, optional
        Read attributes default to all pseudo and real positioners
    configuration_attrs : list, optional
        Defaults to the UB matrix and energy
    parent : Device, optional
        Parent device
    name : str, optional
        Device name

    Attributes
    ----------
    calc_class : sub-class of CalcRecip
        Reciprocal calculation class used with this diffractometer.
        If None (as in `hkl.diffract.Diffractometer`, `calc_inst` must be
        specified upon initialization.
<<<<<<< HEAD
    '''
    calc_class = None

    # see: Documentation has examples to use an EPICS PV for energy.
    energy = Cpt(Signal, value=8.0, doc='Energy (in keV)')
    energy_units = Cpt(Signal, value="keV")
    energy_offset = Cpt(Signal, value=0)
    energy_update_calc_flag = Cpt(Signal, value=True)

    sample_name = Cpt(AttributeSignal, attr='calc.sample_name',
                      doc='Sample name')
    lattice = Cpt(ArrayAttributeSignal, attr='calc.sample.lattice',
                  doc='Sample lattice')
    lattice_reciprocal = Cpt(AttributeSignal, attr='calc.sample.reciprocal',
                             doc='Reciprocal lattice')
    U = Cpt(AttributeSignal, attr='calc.sample.U', doc='U matrix')
    UB = Cpt(AttributeSignal, attr='calc.sample.UB', doc='UB matrix')
    reflections = Cpt(ArrayAttributeSignal, attr='calc.sample.reflections',
                      doc='Reflections')
    ux = Cpt(AttributeSignal, attr='calc.sample.ux.value',
             doc='ux portion of the U matrix')
    uy = Cpt(AttributeSignal, attr='calc.sample.uy.value',
             doc='uy portion of the U matrix')
    uz = Cpt(AttributeSignal, attr='calc.sample.uz.value',
             doc='uz portion of the U matrix')

    def __init__(self, prefix, calc_kw=None, decision_fcn=None,
                 calc_inst=None, *, configuration_attrs=None,
                 read_attrs=None,
                 **kwargs):
=======

    See Also
    --------
    :class:`hkl.diffract.E4CH`
    :class:`hkl.diffract.E4CV`
    :class:`hkl.diffract.E6C`
    :class:`hkl.diffract.K4CV`
    :class:`hkl.diffract.K6C`
    :class:`hkl.diffract.Med2p3`
    :class:`hkl.diffract.Petra3_p09_eh2`
    :class:`hkl.diffract.SoleilMars`
    :class:`hkl.diffract.SoleilSiriusKappa`
    :class:`hkl.diffract.SoleilSiriusTurret`
    :class:`hkl.diffract.SoleilSixs`
    :class:`hkl.diffract.SoleilSixsMed1p2`
    :class:`hkl.diffract.SoleilSixsMed2p2`
    :class:`hkl.diffract.TwoC`
    :class:`hkl.diffract.Zaxis`
    """

    calc_class = None

    # NOTE: you can override the `energy` component here with your own
    #       EpicsSignal, for example, in your own subclass. You could then
    #       tie it to a pre-existing EPICS representation of the energy.
    #       This replaces the old 'energy_signal' parameter.
    energy = Cpt(Signal, value=8.0, doc="Energy (in keV)")
    sample_name = Cpt(AttributeSignal, attr="calc.sample_name", doc="Sample name")
    lattice = Cpt(
        ArrayAttributeSignal,
        attr="calc.sample.lattice",
        doc="Sample lattice"
    )
    lattice_reciprocal = Cpt(
        AttributeSignal,
        attr="calc.sample.reciprocal",
        doc="Reciprocal lattice"
    )
    U = Cpt(AttributeSignal, attr="calc.sample.U", doc="U matrix")
    UB = Cpt(AttributeSignal, attr="calc.sample.UB", doc="UB matrix")
    reflections = Cpt(
        ArrayAttributeSignal,
        attr="calc.sample.reflections",
        doc="Reflections"
    )
    ux = Cpt(
        AttributeSignal,
        attr="calc.sample.ux.value",
        doc="ux portion of the U matrix"
    )
    uy = Cpt(
        AttributeSignal,
        attr="calc.sample.uy.value",
        doc="uy portion of the U matrix"
    )
    uz = Cpt(
        AttributeSignal,
        attr="calc.sample.uz.value",
        doc="uz portion of the U matrix"
    )

    def __init__(
        self,
        prefix,
        calc_kw=None,
        decision_fcn=None,
        calc_inst=None,
        *,
        configuration_attrs=None,
        read_attrs=None,
        **kwargs
    ):
>>>>>>> 5329c6a0
        if calc_inst is not None:
            if not isinstance(calc_inst, self.calc_class):
                raise ValueError(
                    "Calculation instance must be derived "
                    f"from the class {self.calc_class}"
                )
            self._calc = calc_inst

        else:
            if calc_kw is None:
                calc_kw = {}

            self._calc = self.calc_class(lock_engine=True, **calc_kw)

        if not self.calc.engine_locked:
            # Reason for this is that the engine determines the pseudomotor
            # names, so if the engine is switched from underneath, the
            # pseudomotor will no longer function properly
            raise ValueError(
                "Calculation engine must be locked"
                " (CalcDiff.lock_engine set)"
            )

        if configuration_attrs is None:
            configuration_attrs = ["UB", "energy"]

        if decision_fcn is None:
            # the default decision function is to just grab solution #1:
            decision_fcn = calc.default_decision_function

        self._decision_fcn = decision_fcn

        super().__init__(
            prefix,
            read_attrs=read_attrs,
            configuration_attrs=configuration_attrs,
            **kwargs
        )

        if read_attrs is None:
            # if unspecified, set the read attrs to the pseudo/real motor
            # positions once known
            self.read_attrs = list(self.PseudoPosition._fields) + list(
                self.RealPosition._fields
            )

        self.energy.subscribe(
            self._energy_changed, event_type=Signal.SUB_VALUE)

    @property
    def _calc_energy_update_permitted(self):
        """return boolean `True` if permitted"""
        acceptable_values = (1, "Yes", "locked", "OK", True, "On")
        return self.energy_update_calc_flag.get() in acceptable_values

    def _energy_changed(self, value=None, **kwargs):
        """
        Callback indicating that the energy signal was updated
<<<<<<< HEAD

        .. note::
            The `energy` signal is subscribed to this method
            in the :meth:`Diffractometer.__init__()` method.
        '''
        if not self.connected:
            logger.warning(
                "%s not fully connected, %s.calc.energy not updated",
                self.name, self.name)
            return

        if self._calc_energy_update_permitted:
            self._update_calc_energy(value)

    def _update_calc_energy(self, value=None, **kwargs):
        '''
        writes self.calc.energy from value or self.energy
        '''
        if not self.connected:
            logger.warning(
                "%s not fully connected, %s.calc.energy not updated",
                self.name, self.name)
            return

        # use either supplied value or get from signal
        value = value or self.energy.get()

        # energy_offset has same units as energy
        value += self.energy_offset.get()

        # comment these lines to skip unit conversion
        units = self.energy_units.get()
        if units != "keV":
            keV = pint.Quantity(value, units).to("keV")
            value = keV.magnitude

        logger.debug(
            "setting %s.calc.energy = %f (keV)",
            self.name, value)
        self.calc.energy = value
=======
        """
        logger.debug(f"{self.name} energy changed: {value}")
        self._calc.energy = value
>>>>>>> 5329c6a0
        self._update_position()

    @property
    def calc(self):
        """The calculation instance"""
        return self._calc

    @property
    def engine(self):
<<<<<<< HEAD
        '''The calculation engine associated with the diffractometer'''
        return self.calc.engine
=======
        """The calculation engine associated with the diffractometer"""
        return self._calc.engine
>>>>>>> 5329c6a0

    # TODO so these calculations change the internal state of the hkl
    # calculation class, which is probably not a good thing
    # -- it becomes a problem when someone uses these functions
    # outside of move()

    @pseudo_position_argument
    def forward(self, pseudo):
<<<<<<< HEAD
        solutions = self.calc.forward_iter(start=self.position, end=pseudo,
                                            max_iters=100)
        logger.debug('pseudo to real: {}'.format(solutions))
=======
        solutions = self._calc.forward_iter(
            start=self.position, end=pseudo, max_iters=100
        )
        logger.debug(f"pseudo to real: {solutions}")
>>>>>>> 5329c6a0
        return self._decision_fcn(pseudo, solutions)

    @real_position_argument
    def inverse(self, real):
        self.calc.physical_positions = real
        return self.PseudoPosition(*self.calc.pseudo_positions)

    def check_value(self, pos):
        """
        Raise exception if pos is not within limits.

        In a scan, a subset of the pseudo axes may be directed,
        which are given in a dict from a set message from the
        bluesky RunEngine.

        It is not permitted to scan both pseudo and real positioners.
        """
        if isinstance(pos, dict):
            # Redefine and fill in any missing values.

            for axis, target in pos.items():
                if hasattr(self, axis):
                    p = getattr(self, axis)
                    if p in self.real_positioners:
                        p.check_value(target)
                else:
                    raise KeyError(
                        f"{axis} not in {self.name}"
                    )

            pos = [
                pos.get(p.attr_name, p.position)
                for p in self.pseudo_positioners
                ]
        super().check_value(pos)


class E4CH(Diffractometer):
    calc_class = calc.CalcE4CH


class E4CV(Diffractometer):
    calc_class = calc.CalcE4CV


class E6C(Diffractometer):
    calc_class = calc.CalcE6C


class K4CV(Diffractometer):
    calc_class = calc.CalcK4CV


class K6C(Diffractometer):
    calc_class = calc.CalcK6C


class Petra3_p09_eh2(Diffractometer):
    calc_class = calc.CalcPetra3_p09_eh2


class SoleilMars(Diffractometer):
    calc_class = calc.CalcSoleilMars


class SoleilSiriusKappa(Diffractometer):
    calc_class = calc.CalcSoleilSiriusKappa


class SoleilSiriusTurret(Diffractometer):
    calc_class = calc.CalcSoleilSiriusTurret


class SoleilSixsMed1p2(Diffractometer):
    calc_class = calc.CalcSoleilSixsMed1p2


class SoleilSixsMed2p2(Diffractometer):
    calc_class = calc.CalcSoleilSixsMed2p2


class SoleilSixs(Diffractometer):
    calc_class = calc.CalcSoleilSixs


class Med2p3(Diffractometer):
    calc_class = calc.CalcMed2p3


class TwoC(Diffractometer):
    calc_class = calc.CalcTwoC


class Zaxis(Diffractometer):
    calc_class = calc.CalcZaxis<|MERGE_RESOLUTION|>--- conflicted
+++ resolved
@@ -100,38 +100,6 @@
         Reciprocal calculation class used with this diffractometer.
         If None (as in `hkl.diffract.Diffractometer`, `calc_inst` must be
         specified upon initialization.
-<<<<<<< HEAD
-    '''
-    calc_class = None
-
-    # see: Documentation has examples to use an EPICS PV for energy.
-    energy = Cpt(Signal, value=8.0, doc='Energy (in keV)')
-    energy_units = Cpt(Signal, value="keV")
-    energy_offset = Cpt(Signal, value=0)
-    energy_update_calc_flag = Cpt(Signal, value=True)
-
-    sample_name = Cpt(AttributeSignal, attr='calc.sample_name',
-                      doc='Sample name')
-    lattice = Cpt(ArrayAttributeSignal, attr='calc.sample.lattice',
-                  doc='Sample lattice')
-    lattice_reciprocal = Cpt(AttributeSignal, attr='calc.sample.reciprocal',
-                             doc='Reciprocal lattice')
-    U = Cpt(AttributeSignal, attr='calc.sample.U', doc='U matrix')
-    UB = Cpt(AttributeSignal, attr='calc.sample.UB', doc='UB matrix')
-    reflections = Cpt(ArrayAttributeSignal, attr='calc.sample.reflections',
-                      doc='Reflections')
-    ux = Cpt(AttributeSignal, attr='calc.sample.ux.value',
-             doc='ux portion of the U matrix')
-    uy = Cpt(AttributeSignal, attr='calc.sample.uy.value',
-             doc='uy portion of the U matrix')
-    uz = Cpt(AttributeSignal, attr='calc.sample.uz.value',
-             doc='uz portion of the U matrix')
-
-    def __init__(self, prefix, calc_kw=None, decision_fcn=None,
-                 calc_inst=None, *, configuration_attrs=None,
-                 read_attrs=None,
-                 **kwargs):
-=======
 
     See Also
     --------
@@ -154,57 +122,33 @@
 
     calc_class = None
 
-    # NOTE: you can override the `energy` component here with your own
-    #       EpicsSignal, for example, in your own subclass. You could then
-    #       tie it to a pre-existing EPICS representation of the energy.
-    #       This replaces the old 'energy_signal' parameter.
-    energy = Cpt(Signal, value=8.0, doc="Energy (in keV)")
-    sample_name = Cpt(AttributeSignal, attr="calc.sample_name", doc="Sample name")
-    lattice = Cpt(
-        ArrayAttributeSignal,
-        attr="calc.sample.lattice",
-        doc="Sample lattice"
-    )
-    lattice_reciprocal = Cpt(
-        AttributeSignal,
-        attr="calc.sample.reciprocal",
-        doc="Reciprocal lattice"
-    )
-    U = Cpt(AttributeSignal, attr="calc.sample.U", doc="U matrix")
-    UB = Cpt(AttributeSignal, attr="calc.sample.UB", doc="UB matrix")
-    reflections = Cpt(
-        ArrayAttributeSignal,
-        attr="calc.sample.reflections",
-        doc="Reflections"
-    )
-    ux = Cpt(
-        AttributeSignal,
-        attr="calc.sample.ux.value",
-        doc="ux portion of the U matrix"
-    )
-    uy = Cpt(
-        AttributeSignal,
-        attr="calc.sample.uy.value",
-        doc="uy portion of the U matrix"
-    )
-    uz = Cpt(
-        AttributeSignal,
-        attr="calc.sample.uz.value",
-        doc="uz portion of the U matrix"
-    )
-
-    def __init__(
-        self,
-        prefix,
-        calc_kw=None,
-        decision_fcn=None,
-        calc_inst=None,
-        *,
-        configuration_attrs=None,
-        read_attrs=None,
-        **kwargs
-    ):
->>>>>>> 5329c6a0
+    # see: Documentation has examples to use an EPICS PV for energy.
+    energy = Cpt(Signal, value=8.0, doc='Energy (in keV)')
+    energy_units = Cpt(Signal, value="keV")
+    energy_offset = Cpt(Signal, value=0)
+    energy_update_calc_flag = Cpt(Signal, value=True)
+
+    sample_name = Cpt(AttributeSignal, attr='calc.sample_name',
+                      doc='Sample name')
+    lattice = Cpt(ArrayAttributeSignal, attr='calc.sample.lattice',
+                  doc='Sample lattice')
+    lattice_reciprocal = Cpt(AttributeSignal, attr='calc.sample.reciprocal',
+                             doc='Reciprocal lattice')
+    U = Cpt(AttributeSignal, attr='calc.sample.U', doc='U matrix')
+    UB = Cpt(AttributeSignal, attr='calc.sample.UB', doc='UB matrix')
+    reflections = Cpt(ArrayAttributeSignal, attr='calc.sample.reflections',
+                      doc='Reflections')
+    ux = Cpt(AttributeSignal, attr='calc.sample.ux.value',
+             doc='ux portion of the U matrix')
+    uy = Cpt(AttributeSignal, attr='calc.sample.uy.value',
+             doc='uy portion of the U matrix')
+    uz = Cpt(AttributeSignal, attr='calc.sample.uz.value',
+             doc='uz portion of the U matrix')
+
+    def __init__(self, prefix, calc_kw=None, decision_fcn=None,
+                 calc_inst=None, *, configuration_attrs=None,
+                 read_attrs=None,
+                 **kwargs):
         if calc_inst is not None:
             if not isinstance(calc_inst, self.calc_class):
                 raise ValueError(
@@ -263,12 +207,11 @@
     def _energy_changed(self, value=None, **kwargs):
         """
         Callback indicating that the energy signal was updated
-<<<<<<< HEAD
 
         .. note::
             The `energy` signal is subscribed to this method
             in the :meth:`Diffractometer.__init__()` method.
-        '''
+        """
         if not self.connected:
             logger.warning(
                 "%s not fully connected, %s.calc.energy not updated",
@@ -279,9 +222,9 @@
             self._update_calc_energy(value)
 
     def _update_calc_energy(self, value=None, **kwargs):
-        '''
+        """
         writes self.calc.energy from value or self.energy
-        '''
+        """
         if not self.connected:
             logger.warning(
                 "%s not fully connected, %s.calc.energy not updated",
@@ -304,11 +247,6 @@
             "setting %s.calc.energy = %f (keV)",
             self.name, value)
         self.calc.energy = value
-=======
-        """
-        logger.debug(f"{self.name} energy changed: {value}")
-        self._calc.energy = value
->>>>>>> 5329c6a0
         self._update_position()
 
     @property
@@ -318,13 +256,8 @@
 
     @property
     def engine(self):
-<<<<<<< HEAD
         '''The calculation engine associated with the diffractometer'''
         return self.calc.engine
-=======
-        """The calculation engine associated with the diffractometer"""
-        return self._calc.engine
->>>>>>> 5329c6a0
 
     # TODO so these calculations change the internal state of the hkl
     # calculation class, which is probably not a good thing
@@ -333,16 +266,9 @@
 
     @pseudo_position_argument
     def forward(self, pseudo):
-<<<<<<< HEAD
         solutions = self.calc.forward_iter(start=self.position, end=pseudo,
                                             max_iters=100)
         logger.debug('pseudo to real: {}'.format(solutions))
-=======
-        solutions = self._calc.forward_iter(
-            start=self.position, end=pseudo, max_iters=100
-        )
-        logger.debug(f"pseudo to real: {solutions}")
->>>>>>> 5329c6a0
         return self._decision_fcn(pseudo, solutions)
 
     @real_position_argument
