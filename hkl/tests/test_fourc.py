--- conflicted
+++ resolved
@@ -1,10 +1,4 @@
 from bluesky import plans as bp
-<<<<<<< HEAD
-
-# TODO: from bluesky.simulators import check_limits
-=======
-from bluesky.simulators import check_limits
->>>>>>> 2505299c
 from ophyd import PseudoSingle, SoftPositioner
 from ophyd import Component as Cpt
 from ophyd.positioner import LimitError
@@ -19,32 +13,6 @@
 from hkl.diffract import E4CV
 
 
-<<<<<<< HEAD
-# TODO: remove once bluesky 1.6.6+ is released
-def check_limits(plan):
-    """
-    Check that a plan will not move devices outside of their limits.
-
-    Parameters
-    ----------
-    plan : iterable
-        Must yield `Msg` objects
-    """
-    ignore = []
-    for msg in plan:
-        if msg.command == "set" and msg.obj not in ignore:
-            if hasattr(msg.obj, "check_value"):
-                msg.obj.check_value(msg.args[0])
-            else:
-                warn(
-                    f"{msg.obj.name} has no check_value() method"
-                    f" to check if {msg.args[0]} is within its limits."
-                )
-                ignore.append(msg.obj)
-
-
-=======
->>>>>>> 2505299c
 class Fourc(E4CV):
     h = Cpt(PseudoSingle, "")
     k = Cpt(PseudoSingle, "")
@@ -148,21 +116,6 @@
     fourc.move(1, 1, 1)
     assert (
         check_limits(
-<<<<<<< HEAD
-            bp.scan(
-                [fourc],
-                fourc.h,
-                0.9,
-                1.1,
-                fourc.k,
-                0.9,
-                1.1,
-                fourc.l,
-                0.9,
-                1.1,
-                33,
-            )
-=======
             # fmt: off
             bp.scan(
                 [fourc],
@@ -172,7 +125,6 @@
                 33,
             )
             # fmt: on
->>>>>>> 2505299c
         )
         is None
     )
@@ -182,21 +134,6 @@
     with pytest.raises(ValueError) as exinfo:
         assert (
             check_limits(
-<<<<<<< HEAD
-                bp.scan(
-                    [fourc],
-                    fourc.h,
-                    0.9,
-                    1.1,
-                    fourc.k,
-                    0.9,
-                    1.1,
-                    fourc.l,
-                    0.09,
-                    123.1,
-                    33,
-                )
-=======
                 # fmt: off
                 bp.scan(
                     [fourc],
@@ -206,7 +143,6 @@
                     33,
                 )
                 # fmt: on
->>>>>>> 2505299c
             )
             is None
         )
