from __future__ import print_function
import logging

import numpy as np

from .engine import Parameter
from .util import hkl_module
from . import util
from .util import Lattice
from .context import TemporaryGeometry


logger = logging.getLogger(__name__)


def check_lattice(lattice):
    """Check an Hkl.Lattice for validity

    Raises
    ------
    ValueError
    """

    # TODO: assertion is raised if alpha/beta/gamma are invalid,
    #       which is not propagated back as a Python exception but a segfault.
    a = lattice.a_get()
    b = lattice.b_get()
    c = lattice.c_get()
    alpha = lattice.alpha_get()
    beta = lattice.beta_get()
    gamma = lattice.gamma_get()

    lt = Lattice(a, b, c, alpha, beta, gamma)
    for k, v in lt._asdict().items():
        if v is None:
            raise ValueError(
                'Lattice parameter "{}" unset or invalid' "".format(k)
            )

    lt = Lattice(
        a.value_get(util.units["user"]),
        b.value_get(util.units["user"]),
        c.value_get(util.units["user"]),
        alpha.value_get(util.units["user"]),
        beta.value_get(util.units["user"]),
        gamma.value_get(util.units["user"]),
    )
    logger.debug("Lattice OK: %s", lt)


class HklSample(object):
    """Represents a sample in diffractometer calculations

    Parameters
    ----------
    calc : instance of CalcRecip
        Reciprocal space calculation class
    name : str
        A user-defined name used to refer to the sample
    sample : Hkl.Sample, optional
        A Sample instance from the wrapped Hkl library. Created
        automatically if not specified.
    units : {'user', 'default'}
        Units to use
    lattice : np.ndarray, optional
        The lattice
    U : np.ndarray, optional
        The crystal orientation matrix, U
    UB : np.ndarray, optional
        The UB matrix, where U is the crystal orientation matrix and B is
        the transition matrix of a non-orthonormal (the reciprocal of the
        crystal) in an orthonormal system
    ux : np.ndarray, optional
        ux part of the U matrix
    uy : np.ndarray, optional
        uy part of the U matrix
    uz : np.ndarray, optional
        uz part of the U matrix
    reflections :
        All reflections for the current sample in the form::

            [(h, k, l), ...]

        This assumes the hkl engine is used; generally, the ordered set of
        positions for the engine in-use should be specified.

    """

    def __init__(self, calc, sample=None, units="user", **kwargs):
        if sample is None:
            sample = hkl_module.Sample.new("")

        self._calc = calc
        self._sample = sample
        self._sample_dict = calc._samples

        self._unit_name = units
        try:
            self._units = util.units[self._unit_name]
        except KeyError:
<<<<<<< HEAD
            raise ValueError(
                f"Unit name '{self._unit_name}' not found."
                f"  Allowed names: {list(util.units.keys())}"
            )

        for name in (
            "lattice",
            "name",
            "U",
            "UB",
            "ux",
            "uy",
            "uz",
            "reflections",
        ):
=======
            raise ValueError('Invalid unit type')

        # List of reflections used in computing the U & UB matrices.
        # If UB is computed by refinement of more than two reflections,
        # the code that sets that up will also need to manage this list.
        self._orientation_reflections = []

        for name in ('lattice', 'name', 'U', 'UB', 'ux', 'uy', 'uz',
                     'reflections', ):
>>>>>>> 00f53348
            value = kwargs.pop(name, None)
            if value is not None:
                try:
                    setattr(self, name, value)
                except Exception as ex:
                    # These kwargs are funneled down to the gi wrapper
                    # and could raise just about anything. Tack on the
                    # kwarg to help debugging if necessary:
                    ex.message = "%s (attribute=%s)" % (ex, name)
                    raise

        if kwargs:
            raise ValueError(
                "Unsupported kwargs for HklSample: %s"
                % tuple(kwargs.keys())
            )

    @property
    def hkl_calc(self):
        """
        The HklCalc instance associated with the sample
        """
        return self._calc

    @property
    def hkl_sample(self):
        """
        The HKL library sample object
        """
        return self._sample

    @property
    def name(self):
        """
        The name of the currently selected sample
        """
        return self._sample.name_get()

    @name.setter
    def name(self, new_name):
        """Replace the current sample

        Parameters
        ----------
        new_name : str
        """
        if new_name in self._sample_dict:
            raise ValueError("Sample with that name already exists")
        sample = self._sample
        old_name = sample.name_get()

        sample.name_set(new_name)

        del self._sample_dict[old_name]
        self._sample_dict[new_name] = self

    @property
    def reciprocal(self):
        """The reciprocal lattice"""
        lattice = self._sample.lattice_get()
        reciprocal = lattice.copy()
        lattice.reciprocal(reciprocal)
        return reciprocal.get(self._units)

    @property
    def lattice(self):
        """The lattice (a, b, c, alpha, beta, gamma)

        a, b, c [nm]
        alpha, beta, gamma [deg]
        """
        lattice = self._sample.lattice_get()
        lattice = lattice.get(self._units)
        return Lattice(*lattice)

    @lattice.setter
    def lattice(self, lattice):
        if not isinstance(lattice, hkl_module.Lattice):
            a, b, c, alpha, beta, gamma = lattice
            alpha, beta, gamma = np.radians((alpha, beta, gamma))
            lattice = hkl_module.Lattice.new(a, b, c, alpha, beta, gamma)

        check_lattice(lattice)
        self._sample.lattice_set(lattice)
        # TODO: notes mention that lattice should not change, but is it alright
        #       if init() is called again? or should reflections be cleared,
        #       etc?

    @property
    def U(self):
        """
        The crystal orientation matrix, U
        """
        return util.to_numpy(self._sample.U_get())

    @U.setter
    def U(self, new_u):
        self._orientation_reflections = []
        self._sample.U_set(util.to_hkl(new_u))

    def _get_parameter(self, param):
        return Parameter(param, units=self._unit_name)

    @property
    def ux(self):
        """
        ux part of the U matrix
        """
        return self._get_parameter(self._sample.ux_get())

    @property
    def uy(self):
        """
        uy part of the U matrix
        """
        return self._get_parameter(self._sample.uy_get())

    @property
    def uz(self):
        """
        uz part of the U matrix
        """
        return self._get_parameter(self._sample.uz_get())

    @property
    def UB(self):
        """
        The UB matrix, where U is the crystal orientation matrix and B is the
        transition matrix of a non-orthonormal (the reciprocal of the crystal)
        in an orthonormal system

        If written to, the B matrix will be kept constant:
            U * B = UB -> U = UB * B^-1
        """
        return util.to_numpy(self._sample.UB_get())

    @UB.setter
    def UB(self, new_ub):
        self._orientation_reflections = []
        self._sample.UB_set(util.to_hkl(new_ub))

    def _create_reflection(self, h, k, l, detector=None):
        """
        Create a new reflection with the current geometry/detector
        """
        if detector is None:
            detector = self._calc._detector

        return hkl_module.SampleReflection.new(
            self._calc._geometry, detector, h, k, l
        )

    def compute_UB(self, r1, r2):
        """Compute the UB matrix with two reflections.

        Using the Busing and Levy method, compute the UB matrix for two sample
        reflections, r1 and r2.

        Returns the UB matrix or raises gi.repository.GLib.GError
        (a change from 0.3.15 and before).  Returns ``None`` if no error
        raised but computation was not successful.

        Parameters
        ----------
        r1 : HklReflection
            Reflection 1
        r2 : HklReflection
            Reflection 2
<<<<<<< HEAD

        Parameters
        ----------
        UB matrix or raises gi.repository.GLib.GError
        """
        if self._sample.compute_UB_busing_levy(r1, r2):
            return self.UB
=======
        '''
        self._orientation_reflections = [r1, r2]
        return self._sample.compute_UB_busing_levy(r1, r2)
>>>>>>> 00f53348

    @property
    def reflections(self):
        """
        All reflections for the current sample in the form:
            [(h, k, l), ...]
        """
        return [refl.hkl_get() for refl in self._sample.reflections_get()]

    @reflections.setter
    def reflections(self, refls):
        self.clear_reflections()
        self._orientation_reflections = []
        for refl in refls:
            self.add_reflection(*refl)

    def add_reflection(
        self, h, k, l, position=None, detector=None, compute_ub=False
    ):
        """Add a reflection, optionally specifying the detector to use

        Parameters
        ----------
        h : float
            Reflection h
        k : float
            Reflection k
        l : float
            Reflection l
        detector : Hkl.Detector, optional
            The detector
        position : tuple or namedtuple, optional
            The physical motor position that this reflection corresponds to
            If not specified, the current geometry of the calculation engine is
            assumed.
        compute_ub : bool, optional
            Calculate the UB matrix with the last two reflections
        """
        calc = self._calc
        if detector is None:
            detector = calc._detector

        if compute_ub and len(self.reflections) < 1:
            raise RuntimeError(
                "Cannot calculate the UB matrix with less than two "
                "reflections"
            )

        if compute_ub:
            r1 = self._sample.reflections_get()[-1]

        with TemporaryGeometry(calc):
            if position is not None:
                calc.physical_positions = position
            r2 = self._sample.add_reflection(
                calc._geometry, detector, h, k, l
            )

        if compute_ub:
            self.compute_UB(r1, r2)

        return r2

    def remove_reflection(self, refl):
        """Remove a specific reflection"""
        if not isinstance(refl, hkl_module.SampleReflection):
            index = self.reflections.index(refl)
            refl = self._sample.reflections_get()[index]

        return self._sample.del_reflection(refl)

    def clear_reflections(self):
<<<<<<< HEAD
        """Clear all reflections for the current sample"""
        reflections = self._sample.reflections_get()
        for refl in reflections:
=======
        '''Clear all reflections for the current sample'''
        for refl in self._sample.reflections_get():
>>>>>>> 00f53348
            self._sample.del_reflection(refl)
        self._orientation_reflections = []

    def _refl_matrix(self, fcn):
        """
        Get a reflection angle matrix
        """
        sample = self._sample
        refl = sample.reflections_get()
        refl_matrix = np.zeros((len(refl), len(refl)))

        for i, r1 in enumerate(refl):
            for j, r2 in enumerate(refl):
                if i != j:
                    refl_matrix[i, j] = fcn(r1, r2)

        return refl_matrix

    @property
    def reflection_measured_angles(self):
        return self._refl_matrix(
            self._sample.get_reflection_measured_angle
        )

    @property
    def reflection_theoretical_angles(self):
        return self._refl_matrix(
            self._sample.get_reflection_theoretical_angle
        )

    def affine(self):
        """
        Make the sample transform affine
        """
        return self._sample.affine()

    def _repr_info(self):
        repr = [
            "name={!r}".format(self.name),
            "lattice={!r}".format(self.lattice),
            "ux={!r}".format(self.ux),
            "uy={!r}".format(self.uy),
            "uz={!r}".format(self.uz),
            "U={!r}".format(self.U),
            "UB={!r}".format(self.UB),
            "reflections={!r}".format(self.reflections),
        ]

        return repr

    def __repr__(self):
        return "{}({})".format(
            self.__class__.__name__, ", ".join(self._repr_info())
        )

    def __str__(self):
        info = self._repr_info()
<<<<<<< HEAD
        info.append(
            "reflection_measured_angles={!r}".format(
                self.reflection_measured_angles
            )
        )
        info.append(
            "reflection_theoretical_angles={!r}".format(
                self.reflection_theoretical_angles
            )
        )
        return "{}({})".format(self.__class__.__name__, ", ".join(info))
=======
        info.append('reflection_measured_angles={!r}'.format(self.reflection_measured_angles))
        info.append('reflection_theoretical_angles={!r}'.format(self.reflection_theoretical_angles))
        return '{}({})'.format(self.__class__.__name__,
                               ', '.join(info))

    def _get_reflection_dict(self, refl):
        """Return dictionary with reflection details."""
        h, k, l = refl.hkl_get()
        geom = refl.geometry_get()
        return dict(
            reflection=dict(h=h, k=k, l=l),
            flag=refl.flag_get(),
            wavelength=geom.wavelength_get(1),
            position={
                k: v
                for k, v in zip(
                    geom.axis_names_get(),
                    geom.axis_values_get(1)
                )
            },
            orientation_reflection=refl in self._orientation_reflections
        )

    @property
    def reflections_details(self):
        """Return a list with details of all reflections."""
        refls = self._sample.reflections_get()
        for r in self._orientation_reflections:
            if r not in refls:
                # Edge case when orientation reflection was
                # deleted from the list in libhkl.
                refls.append(r)
        return [
            self._get_reflection_dict(r)
            for r in refls
        ]
>>>>>>> 00f53348
<|MERGE_RESOLUTION|>--- conflicted
+++ resolved
@@ -98,33 +98,17 @@
         try:
             self._units = util.units[self._unit_name]
         except KeyError:
-<<<<<<< HEAD
             raise ValueError(
                 f"Unit name '{self._unit_name}' not found."
                 f"  Allowed names: {list(util.units.keys())}"
             )
-
-        for name in (
-            "lattice",
-            "name",
-            "U",
-            "UB",
-            "ux",
-            "uy",
-            "uz",
-            "reflections",
-        ):
-=======
-            raise ValueError('Invalid unit type')
 
         # List of reflections used in computing the U & UB matrices.
         # If UB is computed by refinement of more than two reflections,
         # the code that sets that up will also need to manage this list.
         self._orientation_reflections = []
 
-        for name in ('lattice', 'name', 'U', 'UB', 'ux', 'uy', 'uz',
-                     'reflections', ):
->>>>>>> 00f53348
+        for name in "lattice name U UB ux uy uz reflections".split():
             value = kwargs.pop(name, None)
             if value is not None:
                 try:
@@ -293,19 +277,14 @@
             Reflection 1
         r2 : HklReflection
             Reflection 2
-<<<<<<< HEAD
-
-        Parameters
-        ----------
-        UB matrix or raises gi.repository.GLib.GError
+
+        Returns
+        -------
+        UB matrix or raises ``gi.repository.GLib.GError``
         """
         if self._sample.compute_UB_busing_levy(r1, r2):
+            self._orientation_reflections = [r1, r2]
             return self.UB
-=======
-        '''
-        self._orientation_reflections = [r1, r2]
-        return self._sample.compute_UB_busing_levy(r1, r2)
->>>>>>> 00f53348
 
     @property
     def reflections(self):
@@ -378,21 +357,14 @@
         return self._sample.del_reflection(refl)
 
     def clear_reflections(self):
-<<<<<<< HEAD
-        """Clear all reflections for the current sample"""
+        """Clear all reflections for the current sample."""
         reflections = self._sample.reflections_get()
         for refl in reflections:
-=======
-        '''Clear all reflections for the current sample'''
-        for refl in self._sample.reflections_get():
->>>>>>> 00f53348
             self._sample.del_reflection(refl)
         self._orientation_reflections = []
 
     def _refl_matrix(self, fcn):
-        """
-        Get a reflection angle matrix
-        """
+        """Get a reflection angle matrix."""
         sample = self._sample
         refl = sample.reflections_get()
         refl_matrix = np.zeros((len(refl), len(refl)))
@@ -443,7 +415,6 @@
 
     def __str__(self):
         info = self._repr_info()
-<<<<<<< HEAD
         info.append(
             "reflection_measured_angles={!r}".format(
                 self.reflection_measured_angles
@@ -455,11 +426,6 @@
             )
         )
         return "{}({})".format(self.__class__.__name__, ", ".join(info))
-=======
-        info.append('reflection_measured_angles={!r}'.format(self.reflection_measured_angles))
-        info.append('reflection_theoretical_angles={!r}'.format(self.reflection_theoretical_angles))
-        return '{}({})'.format(self.__class__.__name__,
-                               ', '.join(info))
 
     def _get_reflection_dict(self, refl):
         """Return dictionary with reflection details."""
@@ -491,5 +457,4 @@
         return [
             self._get_reflection_dict(r)
             for r in refls
-        ]
->>>>>>> 00f53348
+        ]